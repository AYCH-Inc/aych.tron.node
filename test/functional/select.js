'use strict';

describe('select', function () {
  it('should support auto select', function (done) {
    var redis = new Redis({ db: 2 });
    redis.set('foo', '2');
    redis.select('2');
    redis.get('foo', function (err, res) {
      expect(res).to.eql('2');
      done();
    });
  });

  it('should resend commands to the correct db', function (done) {
    var redis = new Redis();
    redis.once('ready', function () {
      redis.set('foo', '2', function () {
        redis.stream.destroy();
        redis.select('3');
        redis.set('foo', '3');
        redis.select('0');
        redis.get('foo', function (err, res) {
          expect(res).to.eql('2');
          redis.select('3');
          redis.get('foo', function (err, res) {
            expect(res).to.eql('3');
            done();
          });
        });
      });
    });
  });

  it('should re-select the current db when reconnect', function (done) {
    var redis = new Redis();

    redis.once('ready', function () {
      redis.set('foo', 'bar');
      redis.select(2);
      redis.set('foo', '2', function () {
        redis.stream.destroy();
        redis.get('foo', function (err, res) {
          expect(res).to.eql('2');
          done();
        });
      });
    });
  });

  it('should emit "select" event when db changes', function (done) {
    var changes = [];
    var redis = new Redis();
    redis.on('select', function (db) {
      changes.push(db);
    });
    redis.select('2', function () {
      expect(changes).to.eql([2]);
      redis.select('4', function () {
        expect(changes).to.eql([2, 4]);
        redis.select('4', function () {
          expect(changes).to.eql([2, 4]);
          done();
        });
      });
    });
  });

<<<<<<< HEAD
    redis.on('select', function (db) {
      changes.push(db);
=======
  it('should be sent on the connect event', function (done) {
    var redis = new Redis({ db: 2 });
    var selectBuffer = redis.selectBuffer;
    redis.selectBuffer = function () {
      return selectBuffer.apply(redis, arguments).then(function () {
        redis.selectBuffer = selectBuffer;
        redis.disconnect();
        done();
      });
    };
    redis.on('connect', function () {
      redis.subscribe('anychannel');
>>>>>>> a982be5e
    });
  });
});<|MERGE_RESOLUTION|>--- conflicted
+++ resolved
@@ -65,10 +65,6 @@
     });
   });
 
-<<<<<<< HEAD
-    redis.on('select', function (db) {
-      changes.push(db);
-=======
   it('should be sent on the connect event', function (done) {
     var redis = new Redis({ db: 2 });
     var selectBuffer = redis.selectBuffer;
@@ -81,7 +77,6 @@
     };
     redis.on('connect', function () {
       redis.subscribe('anychannel');
->>>>>>> a982be5e
     });
   });
 });